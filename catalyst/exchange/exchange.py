--- conflicted
+++ resolved
@@ -5,10 +5,6 @@
 
 import numpy as np
 import pandas as pd
-<<<<<<< HEAD
-from logbook import Logger
-=======
->>>>>>> 271a51a3
 
 from catalyst.constants import LOG_LEVEL
 from catalyst.data.data_portal import BASE_FIELDS
