--- conflicted
+++ resolved
@@ -19,14 +19,8 @@
 from catalyst.exchange.utils.datetime_utils import get_delta, \
     get_periods_range, \
     get_periods, get_start_dt, get_frequency
-<<<<<<< HEAD
 from catalyst.exchange.utils.exchange_utils import \
     resample_history_df, has_bundle
-=======
-from catalyst.exchange.utils.exchange_utils import get_exchange_symbols, \
-    resample_history_df, has_bundle, get_candles_df
-from logbook import Logger
->>>>>>> cb4668f0
 
 log = Logger('Exchange', level=LOG_LEVEL)
 
